{
  "python.analysis.typeCheckingMode": "basic",
<<<<<<< HEAD
  "rust-analyzer.linkedProjects": ["./windmill-common/Cargo.toml"],
  "rust-analyzer.showUnlinkedFileNotification": false,
    "remote.portsAttributes": {
      "8000": {
        "label": "Development Server",
        "onAutoForward": "openPreview"
      }
    },
    "remote.autoForwardPorts": true
=======
  "rust-analyzer.linkedProjects": [
    "./windmill-common/Cargo.toml"
  ],
  "rust-analyzer.showUnlinkedFileNotification": false,
  "remote.portsAttributes": {
    "8000": {
      "label": "Development Server",
      "onAutoForward": "openPreview"
    }
  },
  "remote.autoForwardPorts": true
>>>>>>> 737e6647
}<|MERGE_RESOLUTION|>--- conflicted
+++ resolved
@@ -1,16 +1,5 @@
 {
   "python.analysis.typeCheckingMode": "basic",
-<<<<<<< HEAD
-  "rust-analyzer.linkedProjects": ["./windmill-common/Cargo.toml"],
-  "rust-analyzer.showUnlinkedFileNotification": false,
-    "remote.portsAttributes": {
-      "8000": {
-        "label": "Development Server",
-        "onAutoForward": "openPreview"
-      }
-    },
-    "remote.autoForwardPorts": true
-=======
   "rust-analyzer.linkedProjects": [
     "./windmill-common/Cargo.toml"
   ],
@@ -22,5 +11,4 @@
     }
   },
   "remote.autoForwardPorts": true
->>>>>>> 737e6647
 }