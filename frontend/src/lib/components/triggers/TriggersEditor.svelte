--- conflicted
+++ resolved
@@ -15,17 +15,11 @@
 	import PostgresTriggersPanel from './postgres/PostgresTriggersPanel.svelte'
 	import ToggleButtonGroup from '../common/toggleButton-v2/ToggleButtonGroup.svelte'
 	import ToggleButton from '../common/toggleButton-v2/ToggleButton.svelte'
-<<<<<<< HEAD
-	import { KafkaIcon, MqttIcon, NatsIcon } from '../icons'
+	import { KafkaIcon, MqttIcon, NatsIcon, AwsIcon } from '../icons'
 	import KafkaTriggersPanel from './kafka/KafkaTriggersPanel.svelte'
 	import NatsTriggersPanel from './nats/NatsTriggersPanel.svelte'
 	import MqttTriggersPanel from './mqtt/MqttTriggersPanel.svelte'
-=======
-	import { AwsIcon, KafkaIcon, NatsIcon } from '../icons'
-	import KafkaTriggersPanel from './kafka/KafkaTriggersPanel.svelte'
-	import NatsTriggersPanel from './nats/NatsTriggersPanel.svelte'
 	import SqsTriggerPanel from './sqs/SqsTriggerPanel.svelte'
->>>>>>> 4ad654fc
 
 	export let noEditor: boolean
 	export let newItem = false
@@ -37,21 +31,15 @@
 	export let canHavePreprocessor: boolean = false
 	export let hasPreprocessor: boolean = false
 	export let args: Record<string, any> = {}
-<<<<<<< HEAD
-	let eventStreamType: 'kafka' | 'nats' | 'mqtt' = 'kafka'
+	let eventStreamType: 'kafka' | 'nats' | 'sqs' | 'mqtt' = 'kafka'
 
 	$: {
 		if (
 			$selectedTrigger === 'kafka' ||
 			$selectedTrigger === 'nats' ||
+			$selectedTrigger === 'sqs' ||
 			$selectedTrigger === 'mqtt'
 		) {
-=======
-	let eventStreamType: 'kafka' | 'nats' | 'sqs' = 'kafka'
-
-	$: {
-		if ($selectedTrigger === 'kafka' || $selectedTrigger === 'nats' || $selectedTrigger === 'sqs') {
->>>>>>> 4ad654fc
 			eventStreamType = $selectedTrigger
 		}
 	}
@@ -75,11 +63,7 @@
 				<Tab value="postgres" selectedClass="text-primary text-sm font-semibold">Postgres</Tab>
 				<Tab
 					value="kafka"
-<<<<<<< HEAD
-					otherValues={['nats', 'mqtt']}
-=======
-					otherValues={['sqs', 'nats']}
->>>>>>> 4ad654fc
+					otherValues={['nats', 'sqs', 'mqtt']}
 					selectedClass="text-primary text-sm font-semibold"
 				>
 					Event streams
@@ -175,20 +159,13 @@
 									isEditor={true}
 								/>
 							</div>
-<<<<<<< HEAD
-						{:else if $selectedTrigger === 'kafka' || $selectedTrigger === 'nats' || $selectedTrigger === 'mqtt'}
-=======
-						{:else if $selectedTrigger === 'kafka' || $selectedTrigger === 'nats' || $selectedTrigger === 'sqs'}
->>>>>>> 4ad654fc
+						{:else if $selectedTrigger === 'kafka' || $selectedTrigger === 'nats' || $selectedTrigger === 'sqs' || $selectedTrigger === 'mqtt'}
 							<div class="p-4 flex flex-col gap-2">
 								<ToggleButtonGroup bind:selected={eventStreamType}>
 									<ToggleButton value="kafka" label="Kafka" icon={KafkaIcon} />
 									<ToggleButton value="nats" label="NATS" icon={NatsIcon} />
-<<<<<<< HEAD
 									<ToggleButton value="mqtt" label="MQTT" icon={MqttIcon} />
-=======
 									<ToggleButton value="sqs" label="SQS" icon={AwsIcon} />
->>>>>>> 4ad654fc
 								</ToggleButtonGroup>
 								{#if eventStreamType === 'kafka'}
 									<KafkaTriggersPanel
@@ -214,13 +191,21 @@
 										{canHavePreprocessor}
 										{hasPreprocessor}
 									/>
-<<<<<<< HEAD
+								{:else if eventStreamType === 'sqs'}
+									<SqsTriggerPanel
+										on:applyArgs
+										on:addPreprocessor
+										on:updateSchema
+										on:testWithArgs
+										{newItem}
+										path={currentPath}
+										{isFlow}
+										isEditor={true}
+										{canHavePreprocessor}
+										{hasPreprocessor}
+									/>
 								{:else if eventStreamType === 'mqtt'}
 									<MqttTriggersPanel
-=======
-								{:else if eventStreamType === 'sqs'}
-									<SqsTriggerPanel
->>>>>>> 4ad654fc
 										on:applyArgs
 										on:addPreprocessor
 										on:updateSchema
