--- conflicted
+++ resolved
@@ -14,11 +14,8 @@
 	import type { CaptureInfo } from './CaptureSection.svelte'
 	import CaptureTable from './CaptureTable.svelte'
 	import NatsTriggersConfigSection from './nats/NatsTriggersConfigSection.svelte'
-<<<<<<< HEAD
 	import MqttEditorConfigSection from './mqtt/MqttEditorConfigSection.svelte'
-=======
 	import SqsTriggerEditorConfigSection from './sqs/SqsTriggerEditorConfigSection.svelte'
->>>>>>> 4ad654fc
 	import PostgresEditorConfigSection from './postgres/PostgresEditorConfigSection.svelte'
 	import { invalidRelations } from './postgres/utils'
 
@@ -82,16 +79,8 @@
 			acc[c.trigger_kind] = c
 			return acc
 		}, {})
-<<<<<<< HEAD
-		const streamingCapture = ['websocket', 'kafka', 'mqtt']
+		const streamingCapture = ['postgres', 'websocket', 'kafka', 'sqs', 'mqtt']
 		if (streamingCapture.includes(captureType) && captureActive) {
-=======
-
-		if (
-			(captureType === 'postgres' || captureType === 'websocket' || captureType === 'kafka' || captureType === 'sqs') &&
-			captureActive
-		) {
->>>>>>> 4ad654fc
 			const config = captureConfigs[captureType]
 			if (config && config.error) {
 				const serverEnabled = getServerEnabled(config)
@@ -160,11 +149,7 @@
 
 	let config: CaptureConfig | undefined
 	$: config = captureConfigs[captureType]
-<<<<<<< HEAD
-	const streamingCaptures = ['mqtt', 'websocket', 'postgres', 'kafka', 'nats']
-=======
-	const streamingCaptures = ['sqs', 'websocket', 'postgres', 'kafka', 'nats']
->>>>>>> 4ad654fc
+	const streamingCaptures = ['mqtt', 'sqs', 'websocket', 'postgres', 'kafka', 'nats']
 	let cloudDisabled = streamingCaptures.includes(captureType) && isCloudHosted()
 
 	function updateConnectionInfo(config: CaptureConfig | undefined, captureActive: boolean) {
@@ -312,7 +297,6 @@
 				on:addPreprocessor
 				on:captureToggle={handleCapture}
 			/>
-<<<<<<< HEAD
 		{:else if captureType === 'mqtt'}
 			<MqttEditorConfigSection
 				can_write={true}
@@ -325,7 +309,7 @@
 				bind:subscribe_topics={args.subscribe_topics}
 				bind:mqtt_resource_path={args.mqtt_resource_path}
 				bind:client_id={args.client_id}
-=======
+			/>
 		{:else if captureType === 'sqs'}
 			<SqsTriggerEditorConfigSection
 				can_write={true}
@@ -335,7 +319,6 @@
 				bind:message_attributes={args.message_attributes}
 				{showCapture}
 				{captureInfo}
->>>>>>> 4ad654fc
 				bind:captureTable
 				on:applyArgs
 				on:updateSchema
