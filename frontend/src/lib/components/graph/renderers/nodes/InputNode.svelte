--- conflicted
+++ resolved
@@ -46,15 +46,9 @@
 								: undefined}
 							slot="trigger"
 							type="button"
-<<<<<<< HEAD
-							class=" bg-surface text-violet-800 dark:text-violet-400 border mx-0.5 focus:outline-none hover:bg-surface-hover focus:ring-4 focus:ring-gray-200 font-medium rounded-full text-sm w-6 h-6 flex items-center justify-center"
-						>
-							<Wand2 size={14} />
-=======
 							class=" bg-surface text-violet-800 dark:text-violet-400 border mx-0.5 focus:outline-none hover:bg-surface-hover focus:ring-4 focus:ring-gray-200 font-medium rounded-full text-sm w-7 h-7 flex items-center justify-center"
 						>
 							<Wand2 size={12} />
->>>>>>> a20ee609
 						</button>
 						{#if !$copilotInfo.exists_openai_resource_path}
 							<div class="text-primary p-4">
