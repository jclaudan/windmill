--- conflicted
+++ resolved
@@ -18,11 +18,8 @@
 		KafkaTriggerService,
 		PostgresTriggerService,
 		NatsTriggerService,
-<<<<<<< HEAD
-		MqttTriggerService
-=======
+		MqttTriggerService,
 		SqsTriggerService
->>>>>>> 4ad654fc
 	} from '$lib/gen'
 	import { superadmin, userStore, workspaceStore } from '$lib/stores'
 	import { createEventDispatcher, getContext } from 'svelte'
@@ -48,11 +45,8 @@
 		| 'kafka_trigger'
 		| 'postgres_trigger'
 		| 'nats_trigger'
-<<<<<<< HEAD
 		| 'mqtt_trigger'
-=======
 		| 'sqs_trigger'
->>>>>>> 4ad654fc
 	let meta: Meta | undefined = undefined
 	export let fullNamePlaceholder: string | undefined = undefined
 	export let namePlaceholder = ''
@@ -256,13 +250,13 @@
 				workspace: $workspaceStore!,
 				path: path
 			})
-<<<<<<< HEAD
 		} else if (kind === 'mqtt_trigger') {
 			return await MqttTriggerService.existsMqttTrigger({
-=======
+				workspace: $workspaceStore!,
+				path: path
+			})
 		} else if (kind == 'sqs_trigger') {
 			return await SqsTriggerService.existsSqsTrigger({
->>>>>>> 4ad654fc
 				workspace: $workspaceStore!,
 				path: path
 			})
