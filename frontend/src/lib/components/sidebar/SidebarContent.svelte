--- conflicted
+++ resolved
@@ -53,11 +53,8 @@
 	import SideBarNotification from './SideBarNotification.svelte'
 	import KafkaIcon from '../icons/KafkaIcon.svelte'
 	import NatsIcon from '../icons/NatsIcon.svelte'
-<<<<<<< HEAD
 	import MqttIcon from '../icons/MqttIcon.svelte'
-=======
 	import AwsIcon from '../icons/AwsIcon.svelte'
->>>>>>> 4ad654fc
 
 	export let numUnacknowledgedCriticalAlerts = 0
 
@@ -114,36 +111,33 @@
 			kind: 'postgres'
 		},
 		{
+			label: 'Kafka' + ($enterpriseLicense ? '' : ' (EE)'),
+			href: '/kafka_triggers',
+			icon: KafkaIcon,
+			disabled: $userStore?.operator || !$enterpriseLicense,
+			kind: 'kafka'
+		},
+		{
+			label: 'NATS' + ($enterpriseLicense ? '' : ' (EE)'),
+			href: '/nats_triggers',
+			icon: NatsIcon,
+			disabled: $userStore?.operator || !$enterpriseLicense,
+			kind: 'nats'
+		},
+		{
+			label: 'SQS' + ($enterpriseLicense ? '' : ' (EE)'),
+			href: '/sqs_triggers',
+			icon: AwsIcon,
+			disabled: $userStore?.operator || !$enterpriseLicense,
+			kind: 'sqs'
+		},
+		{
 			label: 'MQTT',
 			href: '/mqtt_triggers',
 			icon: MqttIcon,
 			disabled: $userStore?.operator,
 			kind: 'mqtt'
 		},
-		{
-			label: 'Kafka' + ($enterpriseLicense ? '' : ' (EE)'),
-			href: '/kafka_triggers',
-			icon: KafkaIcon,
-			disabled: $userStore?.operator || !$enterpriseLicense,
-			kind: 'kafka'
-		},
-		{
-			label: 'NATS' + ($enterpriseLicense ? '' : ' (EE)'),
-			href: '/nats_triggers',
-			icon: NatsIcon,
-			disabled: $userStore?.operator || !$enterpriseLicense,
-			kind: 'nats'
-		},
-<<<<<<< HEAD
-=======
-		{
-			label: 'SQS' + ($enterpriseLicense ? '' : ' (EE)'),
-			href: '/sqs_triggers',
-			icon: AwsIcon,
-			disabled: $userStore?.operator || !$enterpriseLicense,
-			kind: 'sqs'
-		}
->>>>>>> 4ad654fc
 	]
 
 	$: extraTriggerLinks = defaultExtraTriggerLinks.filter((link) => {
@@ -174,7 +168,7 @@
 								icon: FolderCog,
 								faIcon: undefined
 							}
-					  ]
+						]
 					: []),
 				...($superadmin
 					? [
@@ -184,7 +178,7 @@
 								icon: ServerCog,
 								faIcon: undefined
 							}
-					  ]
+						]
 					: []),
 				...(!$superadmin && !$userStore?.is_admin
 					? [
@@ -197,7 +191,7 @@
 								icon: LogOut,
 								faIcon: undefined
 							}
-					  ]
+						]
 					: [])
 			],
 			disabled: $userStore?.operator
@@ -241,7 +235,7 @@
 										href: `${base}/service_logs`,
 										icon: Logs
 									}
-							  ]
+								]
 							: []),
 						...($enterpriseLicense
 							? [
@@ -253,16 +247,16 @@
 										icon: AlertCircle,
 										notificationCount: numUnacknowledgedCriticalAlerts
 									}
-							  ]
+								]
 							: [])
 					]
-			  }
+				}
 			: {
 					label: 'Audit logs',
 					href: `${base}/audit_logs`,
 					icon: Eye,
 					disabled: $userStore?.operator
-			  }
+				}
 	]
 
 	let hasNewChangelogs = false
